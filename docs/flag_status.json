{
  "status": "full-staff",
<<<<<<< HEAD
  "last_updated": "2025-02-05T14:19:42-05:00",
  "source": "Default",
  "reason": "Initial status",
=======
  "last_updated": "2025-02-05T19:19:59.033884",
  "source": "Default",
  "reason": "Status validation failed",
>>>>>>> f5bc2cd2
  "expires": null
}<|MERGE_RESOLUTION|>--- conflicted
+++ resolved
@@ -1,13 +1,7 @@
 {
   "status": "full-staff",
-<<<<<<< HEAD
-  "last_updated": "2025-02-05T14:19:42-05:00",
-  "source": "Default",
-  "reason": "Initial status",
-=======
   "last_updated": "2025-02-05T19:19:59.033884",
   "source": "Default",
   "reason": "Status validation failed",
->>>>>>> f5bc2cd2
   "expires": null
 }